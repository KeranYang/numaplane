--- conflicted
+++ resolved
@@ -26,11 +26,8 @@
 
 	"k8s.io/apimachinery/pkg/api/equality"
 	apierrors "k8s.io/apimachinery/pkg/api/errors"
-<<<<<<< HEAD
-=======
 	metav1 "k8s.io/apimachinery/pkg/apis/meta/v1"
 	"k8s.io/apimachinery/pkg/apis/meta/v1/unstructured"
->>>>>>> 44eedbf2
 	"k8s.io/apimachinery/pkg/runtime"
 	k8stypes "k8s.io/apimachinery/pkg/types"
 	"k8s.io/client-go/rest"
@@ -44,21 +41,13 @@
 	"sigs.k8s.io/controller-runtime/pkg/source"
 
 	numaflowv1 "github.com/numaproj/numaflow/pkg/apis/numaflow/v1alpha1"
-<<<<<<< HEAD
 	"github.com/numaproj/numaplane/internal/common"
-=======
-
->>>>>>> 44eedbf2
+
 	"github.com/numaproj/numaplane/internal/util"
 	"github.com/numaproj/numaplane/internal/util/kubernetes"
 	"github.com/numaproj/numaplane/internal/util/logger"
 	"github.com/numaproj/numaplane/internal/util/metrics"
 	apiv1 "github.com/numaproj/numaplane/pkg/apis/numaplane/v1alpha1"
-<<<<<<< HEAD
-	metav1 "k8s.io/apimachinery/pkg/apis/meta/v1"
-	"k8s.io/apimachinery/pkg/apis/meta/v1/unstructured"
-=======
->>>>>>> 44eedbf2
 )
 
 const (
@@ -313,15 +302,18 @@
 		controllerutil.AddFinalizer(pipelineRollout, finalizerName)
 	}
 
-<<<<<<< HEAD
 	defer pipelineRollout.Status.MarkDeployed(pipelineRollout.Generation)
 
-=======
-	labels, err := pipelineLabels(pipelineRollout)
+	var newPipelineSpec PipelineSpec
+	if err := json.Unmarshal(pipelineRollout.Spec.Pipeline.Raw, &newPipelineSpec); err != nil {
+		return false, fmt.Errorf("failed to convert PipelineRollout Pipeline spec %q into PipelineSpec type, err=%v", string(pipelineRollout.Spec.Pipeline.Raw), err)
+	}
+
+	labels, err := pipelineLabels(&newPipelineSpec)
 	if err != nil {
 		return false, err
 	}
->>>>>>> 44eedbf2
+
 	newPipelineDef := kubernetes.GenericObject{
 		TypeMeta: metav1.TypeMeta{
 			Kind:       "Pipeline",
@@ -365,10 +357,6 @@
 	var existingPipelineSpec PipelineSpec
 	if err = json.Unmarshal(existingPipelineDef.Spec.Raw, &existingPipelineSpec); err != nil {
 		return false, fmt.Errorf("failed to convert existing Pipeline spec %q into PipelineSpec type, err=%v", string(existingPipelineDef.Spec.Raw), err)
-	}
-	var newPipelineSpec PipelineSpec
-	if err = json.Unmarshal(newPipelineDef.Spec.Raw, &newPipelineSpec); err != nil {
-		return false, fmt.Errorf("failed to convert PipelineRollout Pipeline spec %q into PipelineSpec type, err=%v", string(newPipelineDef.Spec.Raw), err)
 	}
 
 	// Does pipeline spec need to be updated?
@@ -669,19 +657,12 @@
 	return nil
 }
 
-func pipelineLabels(pipelineRollout *apiv1.PipelineRollout) (map[string]string, error) {
-	var pipelineSpec struct {
-		InterStepBufferServiceName string `json:"interStepBufferServiceName"`
-	}
+func pipelineLabels(pipelineSpec *PipelineSpec) (map[string]string, error) {
 	labelMapping := map[string]string{
 		"isbsvc-name": "default",
 	}
-	if err := json.Unmarshal(pipelineRollout.Spec.Pipeline.Raw, &pipelineSpec); err != nil {
-		return nil, fmt.Errorf("failed to unmarshal pipeline spec: %v", err)
-	}
 	if pipelineSpec.InterStepBufferServiceName != "" {
 		labelMapping["isbsvc-name"] = pipelineSpec.InterStepBufferServiceName
-
 	}
 
 	return labelMapping, nil
@@ -720,7 +701,7 @@
 	}
 
 	return statusUpdateErr
-<<<<<<< HEAD
+
 }
 
 func getISBSvcName(pipeline PipelineSpec) string {
@@ -741,7 +722,4 @@
 	// +kubebuilder:default=Running
 	// +optional
 	DesiredPhase string `json:"desiredPhase,omitempty"`
-=======
-
->>>>>>> 44eedbf2
 }