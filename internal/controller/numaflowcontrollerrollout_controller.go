--- conflicted
+++ resolved
@@ -209,13 +209,9 @@
 			GetPauseModule().deleteControllerPauseRequest(namespace)
 			controllerutil.RemoveFinalizer(controllerRollout, finalizerName)
 		}
-<<<<<<< HEAD
-		return ctrl.Result{}, nil
-=======
 		// generate the metrics for the numaflow controller deletion based on a numaflow version.
 		r.customMetrics.DecNumaflowControllerMetrics(controllerRollout.Name, controllerRollout.Namespace, controllerRollout.Spec.Controller.Version)
-		return nil
->>>>>>> 44eedbf2
+		return ctrl.Result{}, nil
 	}
 
 	// add Finalizer so we can ensure that we take appropriate action when CRD is deleted
